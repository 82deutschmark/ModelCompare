--- conflicted
+++ resolved
@@ -1,10 +1,5 @@
-<<<<<<< HEAD
-* Author: GPT-5 Codex
-* Date: 2025-10-19 00:30 UTC
-=======
 * Author: gpt-5-codex
 * Date: 2025-10-22 01:12 UTC
->>>>>>> a089b495
 * PURPOSE: Document the active debate prompt templates, variable contract, and intensity guidance for
 *          debate streaming so provider templates remain in sync with server expectations.
 * SRP/DRY check: Pass - Markdown strictly tracks debate prompt guidance without overlapping other docs.
