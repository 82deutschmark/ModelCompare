<<<<<<< HEAD
* Author: gpt-5-codex
* Date: 2025-10-22 01:12 UTC
=======
* Author: Claude Code using Sonnet 4.5
* Date: 2025-10-21
>>>>>>> 33570e87
* PURPOSE: Document the active debate prompt templates, variable contract, and intensity guidance for
*          debate streaming. Updated intensity descriptors to use concise, tone-based descriptions
*          instead of prescriptive instructions. File is read fresh on each debate turn (no caching).
* SRP/DRY check: Pass - Markdown strictly tracks debate prompt guidance without overlapping other docs.

# Debate Mode Prompts - Robert's Rules of Order

Author: Cascade

This file contains all the debate prompts and topics for the AI Model Debate Mode. The debates follow Robert's Rules of Order with structured arguments, rebuttals, and formal debate etiquette.

## System Instructions for Debaters

### Base Debate Instructions
```
You are participating in a formal debate following Robert's Rules of Order. You will be assigned either the AFFIRMATIVE (Pro) or NEGATIVE (Con) position on the debate topic.

DEBATE STRUCTURE RULES:
1. Present clear, evidence-based arguments
2. Address opponent's points directly in rebuttals
3. Use formal debate language and etiquette
4. Cite sources when possible (even if hypothetical)
5. Build logical chains of reasoning
6. Acknowledge strong opposing points while maintaining your position

Your debate role: {role} (You are arguing {position} the proposition) 
Debate topic: {topic}
Adversarial intensity: {intensity}
```

### Adversarial Intensity Levels

#### Level 1 - Respectful (Pleasant Exchange)
```
<<<<<<< HEAD
Respectful-Pleasant Exchange:
Participants engage in a collaborative discussion, building on each other’s points with polite language and mutual acknowledgment of valid perspectives.
=======
Participants engage in a collaborative discussion, building on each other's points with polite language and mutual acknowledgment of valid perspectives.
>>>>>>> 33570e87
```

#### Level 2 - Assertive (Standard Debate)
```
<<<<<<< HEAD
Assertive-Standard Debate:
=======
>>>>>>> 33570e87
Debaters present well-researched arguments with confidence, directly challenging opposing views while maintaining professionalism and logical rigor.
```

#### Level 3 - Aggressive (Fiery Debate)
```
<<<<<<< HEAD
Aggressive-Fiery Debate:
=======
>>>>>>> 33570e87
Intense exchanges erupt with sharp, emotionally charged language and dismissive remarks, often escalating into heated personal critiques despite factual disagreements.
```

#### Level 4 - Combative (Maximum Adversarial)
```
<<<<<<< HEAD
Combative-Maximum Adversarial:
=======
>>>>>>> 33570e87
Parties engage in unrelenting hostility, employing sarcasm, personal attacks, and deliberate obfuscation to undermine opponents while refusing any compromise.
```

## Debate Topics

### 1. Death Penalty
**Proposition:** "The death penalty should be abolished in all circumstances."
- **Affirmative:** Argue for complete abolition of capital punishment
- **Negative:** Defend the necessity and justice of the death penalty

### 2. Capital Punishment
**Proposition:** "AI should make decisions about capital punishment to better serve justice and regulate society."
- **Affirmative:** Argue for AI to make decisions about capital punishment
- **Negative:** AI should not make decisions about capital punishment

### 3. Universal Basic Income
**Proposition:** "Universal Basic Income should be implemented nationwide."
- **Affirmative:** Advocate for UBI as economic policy
- **Negative:** Oppose UBI as economically harmful

### 4. Climate Change Policy
**Proposition:** "Immediate, drastic action on climate change is worth any economic cost."
- **Affirmative:** Prioritize environmental action over economic concerns
- **Negative:** Argue that the economic cost of climate change is not worth it

### 5. COVID-19 Pandemic
**Proposition:** "The COVID-19 pandemic was a media frenzy over a generationally common viral mutation."
- **Affirmative:** Before the age of big data and social media, a COVID-19 type viral mutation would have largely passed unnoticed by the public.
- **Negative:** COVID-19 was a necessary public health emergency that saved countless lives and provided a blueprint for future responses to viral outbreaks. 

### 6. Immigration Policy
**Proposition:** "Open borders would benefit society more than harm it."
- **Affirmative:** Argue for open immigration policies
- **Negative:** Defend controlled immigration systems

### 7. Squid Game
**Proposition:** "Governments should legalize life-or-death competitions like Squid Game as a voluntary alternative for citizens unable to pay their debts."
- **Affirmative:** Offers a way out for the desperate, reduces prison or bankruptcy systems, and creates massive entertainment revenue streams.
- **Negative:** Exploits the poor, commodifies human suffering, and undermines the very principle of human dignity in exchange for spectacle.

### 8. Capital Punishment
**Proposition:** "Capital punishment should be expanded."
- **Affirmative:** Advocate for expansion of capital punishment to include more crimes against society and individuals
- **Negative:** Capital punishment should be abolished

### 9. Technology and Privacy
**Proposition:** "Privacy rights should supersede national security concerns."
- **Affirmative:** Prioritize individual privacy over security
- **Negative:** Support security measures over privacy protection

### 10. Economic Policy
**Proposition:** "Wealth inequality requires immediate government intervention."
- **Affirmative:** Support redistributive economic policies
- **Negative:** Defend market-based wealth distribution

### 11. Drug Policy
**Proposition:** "All recreational drugs should be legalized and regulated."
- **Affirmative:** Support full drug legalization
- **Negative:** Maintain current prohibition approaches

### 12. Nuclear Energy
**Proposition:** "Nuclear power is essential for clean energy transition."
- **Affirmative:** Champion nuclear energy expansion
- **Negative:** Oppose nuclear power in favor of renewables

### 13. Knights of the Sun
**Proposition:** "The Knights of the Sun had a valid point about self sacrifice for the most important job in the universe. Let it be resolved that in order to assume the office of US President, one must willingly and publicly stump his stem and cut off his own dick."
- **Affirmative:** This is a valid point and should be debated. The willing sacrifice of a small insignificant part of one's own body is a noble act and proves one's commitment and worthiness to serve as President of the United States.
- **Negative:** That is barbaric and reprehensible.

## Debate Flow Templates

### Opening Statement Template
```
As the {role} in this debate on "{topic}", I will demonstrate that {position}. 

My case rests on three fundamental pillars:
1. [First main argument]
2. [Second main argument] 
3. [Third main argument]

[Detailed argument with evidence and reasoning]

The weight of evidence and logic compels us to {conclusion}.
```

### Rebuttal Template
```
You are responding to your opponent's previous argument as the {role} debater arguing {position} the proposition: "{topic}"

Your opponent's latest statement is quoted above inside the prompt body.

Structure your rebuttal by:
1. Identifying the key weaknesses in your opponent's argument
2. Presenting three strong counter-arguments with evidence  
3. Reinforcing your original position with additional supporting evidence
4. Directly challenging their main claims with factual rebuttals

Be forceful in your argumentation while maintaining debate decorum. Address their specific points directly and demonstrate why your position remains superior.
```

### Closing Argument Template
```
Throughout this debate, I have established beyond doubt that {mainThesis}.

My opponent has failed to adequately address {keyUnrefutedPoint}, and their central argument {identifyWeakness} falls apart under scrutiny.

The preponderance of evidence, the weight of logic, and the demands of {moralPracticalImperative} all point to one inescapable conclusion: {finalPosition}.

I urge you to reject my opponent's flawed reasoning and embrace the compelling case for {yourStance}.
```

---

## Usage Instructions for Developers

### Prompt Template Variables:
- `{role}` - "AFFIRMATIVE" or "NEGATIVE" debate assignment forwarded with every provider request
- `{position}` - "FOR" (affirmative) or "AGAINST" (negative) stance supplied alongside the role
- `{topic}` - The full debate proposition text provided by the session initializer
- `{intensity}` - Adversarial level (1-4) mirrored from the session adversarial slider

> **Note:** Provider templates must rely on these four variables exclusively. The opponent's latest
> argument is delivered inline within the message body for rebuttal turns rather than as a prompt
> variable. Historical `{response}` or `{originalPrompt}` placeholders no longer populate.

### Implementation Notes:
- Model 1 always gets AFFIRMATIVE (Pro) role and `{position}` of `FOR`
- Model 2 always gets NEGATIVE (Con) role and `{position}` of `AGAINST`
- Intensity setting affects both models equally and maps directly to `{intensity}`
- Topics can be selected from list or custom input by user and populate `{topic}`
- Follow Robert's Rules structure: Opening → Rebuttals → Closing to match streaming prompts<|MERGE_RESOLUTION|>--- conflicted
+++ resolved
@@ -1,10 +1,5 @@
-<<<<<<< HEAD
 * Author: gpt-5-codex
 * Date: 2025-10-22 01:12 UTC
-=======
-* Author: Claude Code using Sonnet 4.5
-* Date: 2025-10-21
->>>>>>> 33570e87
 * PURPOSE: Document the active debate prompt templates, variable contract, and intensity guidance for
 *          debate streaming. Updated intensity descriptors to use concise, tone-based descriptions
 *          instead of prescriptive instructions. File is read fresh on each debate turn (no caching).
@@ -39,38 +34,25 @@
 
 #### Level 1 - Respectful (Pleasant Exchange)
 ```
-<<<<<<< HEAD
 Respectful-Pleasant Exchange:
 Participants engage in a collaborative discussion, building on each other’s points with polite language and mutual acknowledgment of valid perspectives.
-=======
-Participants engage in a collaborative discussion, building on each other's points with polite language and mutual acknowledgment of valid perspectives.
->>>>>>> 33570e87
 ```
 
 #### Level 2 - Assertive (Standard Debate)
 ```
-<<<<<<< HEAD
 Assertive-Standard Debate:
-=======
->>>>>>> 33570e87
 Debaters present well-researched arguments with confidence, directly challenging opposing views while maintaining professionalism and logical rigor.
 ```
 
 #### Level 3 - Aggressive (Fiery Debate)
 ```
-<<<<<<< HEAD
 Aggressive-Fiery Debate:
-=======
->>>>>>> 33570e87
 Intense exchanges erupt with sharp, emotionally charged language and dismissive remarks, often escalating into heated personal critiques despite factual disagreements.
 ```
 
 #### Level 4 - Combative (Maximum Adversarial)
 ```
-<<<<<<< HEAD
 Combative-Maximum Adversarial:
-=======
->>>>>>> 33570e87
 Parties engage in unrelenting hostility, employing sarcasm, personal attacks, and deliberate obfuscation to undermine opponents while refusing any compromise.
 ```
 
