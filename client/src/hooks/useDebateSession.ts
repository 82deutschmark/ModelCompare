// * Author: gpt-5-codex
// * Date: 2025-10-17 19:26 UTC
// * PURPOSE: Extend debate session state with Robert's Rules phase tracking, floor controls, and jury annotations for exports.
// * SRP/DRY check: Pass - Centralized debate session state while exposing focused helpers.
/**
<<<<<<< HEAD
 * Custom hook for managing debate session state
 */

import { useCallback, useState } from 'react';

export type DebatePhase = 'OPENING_STATEMENTS' | 'REBUTTALS' | 'CLOSING_ARGUMENTS';

export const ROBERTS_RULES_PHASES: readonly DebatePhase[] = [
  'OPENING_STATEMENTS',
  'REBUTTALS',
  'CLOSING_ARGUMENTS',
] as const;

export interface JuryAnnotation {
  modelId: string;
  modelName: string;
  points: number;
  tags: string[];
  notes: string;
  needsReview: boolean;
}

export type JuryAnnotationsMap = Record<string, JuryAnnotation>;
=======
 *
 * Author: gpt-5-codex
 * Date: October 17, 2025 at 18:55 UTC
 * PURPOSE: Debate session state manager with persisted turn hydration, duplicate-safe streaming reconciliation,
 *          resume helpers, and jury metadata support so the debate UI, exports, and history drawer stay in sync.
 * SRP/DRY check: Pass - Centralizes debate-session stateful logic without duplicating export/history handling elsewhere.
 */

import { useMemo, useRef, useState } from 'react';

export interface DebateTurnJuryAnnotation {
  verdict?: string;
  summary?: string;
  winnerModelId?: string;
  score?: number;
  confidence?: number;
}

export interface DebateTurnHistoryEntry {
  turn: number;
  modelId: string;
  modelName?: string;
  content: string;
  reasoning?: string;
  responseId?: string | null;
  tokenUsage?: {
    input?: number;
    output?: number;
    reasoning?: number;
  };
  cost?: number | {
    input?: number;
    output?: number;
    reasoning?: number;
    total?: number;
  };
  durationMs?: number;
  createdAt?: string | number | Date;
  jury?: DebateTurnJuryAnnotation;
}

export interface DebateSessionSummary {
  id: string;
  topic: string;
  model1Id: string;
  model2Id: string;
  adversarialLevel?: number;
  totalCost?: number;
  createdAt?: string;
  updatedAt?: string;
  durationMs?: number;
  turnCount?: number;
  jury?: DebateTurnJuryAnnotation;
}

export interface DebateSessionHydration {
  id: string;
  topic: string;
  model1Id: string;
  model2Id: string;
  adversarialLevel: number;
  turnHistory: DebateTurnHistoryEntry[];
  model1ResponseIds?: string[];
  model2ResponseIds?: string[];
  totalCost?: number;
  createdAt?: string;
  updatedAt?: string;
  jurySummary?: DebateTurnJuryAnnotation | null;
}

export interface DebateSessionMetadata {
  topic: string | null;
  model1Id: string | null;
  model2Id: string | null;
  adversarialLevel: number | null;
}

export interface DebateResumeContext {
  nextTurnNumber: number;
  nextModelId: string;
  isModelBTurn: boolean;
  previousResponseId: string | null;
}
/*
 * Author: GPT-5 Codex
 * Date: 2025-10-17 18:56 UTC
 * PURPOSE: Persist debate messages alongside structured reasoning/content chunk timelines for replay tooling.
 * SRP/DRY check: Pass - Hook centralizes debate session state while delegating analytics to downstream components.
 */

import { useState } from 'react';
import type { ReasoningStreamChunk, ContentStreamChunk } from '@/hooks/useAdvancedStreaming';
>>>>>>> 6b24f3f9

export interface DebateMessage {
  id: string;
  modelId: string;
  modelName: string;
  content: string;
  timestamp: number;
  round: number;
  turnNumber: number;
  reasoning?: string;
  systemPrompt?: string;
  responseId?: string | null;
  responseTime: number;
  reasoningChunks?: ReasoningStreamChunk[];
  contentChunks?: ContentStreamChunk[];
  tokenUsage?: {
    input: number;
    output: number;
    reasoning?: number;
  };
  cost?: {
    input: number;
    output: number;
    reasoning?: number;
    total: number;
  };
  modelConfig?: {
    capabilities: {
      reasoning: boolean;
      multimodal: boolean;
      functionCalling: boolean;
      streaming: boolean;
    };
    pricing: {
      inputPerMillion: number;
      outputPerMillion: number;
      reasoningPerMillion?: number;
    };
  };
}

export interface DebateSessionState {
  messages: DebateMessage[];
  turnHistory: DebateTurnHistoryEntry[];
  jurySummary: DebateTurnJuryAnnotation | null;
  sessionMetadata: DebateSessionMetadata;
  setSessionMetadata: (metadata: DebateSessionMetadata) => void;
  setMessages: (messages: DebateMessage[]) => void;
  currentRound: number;
  setCurrentRound: (round: number) => void;
  isRunning: boolean;
  setIsRunning: (running: boolean) => void;
  modelALastResponseId: string | null;
  setModelALastResponseId: (id: string | null) => void;
  modelBLastResponseId: string | null;
  setModelBLastResponseId: (id: string | null) => void;
  debateSessionId: string | null;
  setDebateSessionId: (id: string | null) => void;
<<<<<<< HEAD
  existingDebateSessions: any[];
  setExistingDebateSessions: (sessions: any[]) => void;

  // Phase tracking
  phaseIndex: number;
  advancePhase: () => void;
  reopenPhase: (phase: DebatePhase) => void;
  getCurrentPhase: () => DebatePhase;
  phaseTimestamps: Partial<Record<DebatePhase, number>>;
  floorOpen: boolean;
  toggleFloor: () => void;
  isFloorOpen: () => boolean;

  // Jury annotations
  juryAnnotations: JuryAnnotationsMap;
  initializeJury: (speakers: Array<{ modelId: string; modelName: string }>) => void;
  incrementJuryPoints: (modelId: string) => void;
  decrementJuryPoints: (modelId: string) => void;
  toggleJuryTag: (modelId: string, tag: string) => void;
  setJuryNotes: (modelId: string, notes: string) => void;
  markJuryReviewed: (modelId: string, reviewed?: boolean) => void;
  hasUnresolvedJuryTasks: () => boolean;

  // Helper functions
=======
  existingDebateSessions: DebateSessionSummary[];
  setExistingDebateSessions: (sessions: DebateSessionSummary[]) => void;
>>>>>>> 6b24f3f9
  addMessage: (message: DebateMessage) => void;
  hydrateFromSession: (session: DebateSessionHydration, modelLookup: Map<string, { name: string; provider?: string }>) => void;
  updateJurySummary: (summary: DebateTurnJuryAnnotation | null) => void;
  getResumeContext: (params: { model1Id: string; model2Id: string }) => DebateResumeContext;
  resetSession: () => void;
  calculateTotalCost: () => number;
}

const INITIAL_METADATA: DebateSessionMetadata = {
  topic: null,
  model1Id: null,
  model2Id: null,
  adversarialLevel: null,
};

function normalizeTurn(entry: DebateTurnHistoryEntry): DebateTurnHistoryEntry {
  return {
    ...entry,
    responseId: entry.responseId ?? null,
    turn: entry.turn,
  };
}

function buildMessageFromTurn(turn: DebateTurnHistoryEntry, fallbackName: string): DebateMessage {
  const timestampValue = typeof turn.createdAt === 'number'
    ? turn.createdAt
    : turn.createdAt
      ? new Date(turn.createdAt).getTime()
      : Date.now();

  const tokenUsage = turn.tokenUsage
    ? {
        input: turn.tokenUsage.input ?? 0,
        output: turn.tokenUsage.output ?? 0,
        ...(turn.tokenUsage.reasoning ? { reasoning: turn.tokenUsage.reasoning } : {}),
      }
    : undefined;

  let costTotal: number | undefined;
  let costInput = 0;
  let costOutput = 0;
  let costReasoning: number | undefined;

  if (typeof turn.cost === 'number') {
    costTotal = turn.cost;
  } else if (turn.cost) {
    costTotal = turn.cost.total ?? 0;
    costInput = turn.cost.input ?? 0;
    costOutput = turn.cost.output ?? 0;
    costReasoning = turn.cost.reasoning;
  }

  const turnIdentifier = turn.responseId
    ? `turn-${turn.turn}-${turn.responseId}`
    : `turn-${turn.turn}-${turn.modelId}`;

  return {
    id: turnIdentifier,
    modelId: turn.modelId,
    modelName: turn.modelName ?? fallbackName,
    content: turn.content,
    timestamp: timestampValue,
    round: Math.max(1, Math.ceil(turn.turn / 2)),
    turnNumber: turn.turn,
    reasoning: turn.reasoning,
    responseId: turn.responseId,
    responseTime: turn.durationMs ?? 0,
    tokenUsage,
    cost: costTotal !== undefined
      ? {
          input: costInput,
          output: costOutput,
          total: costTotal,
          ...(costReasoning !== undefined ? { reasoning: costReasoning } : {}),
        }
      : undefined,
  };
}

function sortMessages(messages: DebateMessage[]): DebateMessage[] {
  return [...messages].sort((a, b) => a.turnNumber - b.turnNumber);
}

export function useDebateSession(): DebateSessionState {
  const [messages, setMessages] = useState<DebateMessage[]>([]);
  const [turnHistory, setTurnHistory] = useState<DebateTurnHistoryEntry[]>([]);
  const [jurySummary, setJurySummary] = useState<DebateTurnJuryAnnotation | null>(null);
  const [sessionMetadata, setSessionMetadata] = useState<DebateSessionMetadata>(INITIAL_METADATA);
  const [currentRound, setCurrentRound] = useState(0);
  const [isRunning, setIsRunning] = useState(false);
  const [modelALastResponseId, setModelALastResponseId] = useState<string | null>(null);
  const [modelBLastResponseId, setModelBLastResponseId] = useState<string | null>(null);
  const [debateSessionId, setDebateSessionId] = useState<string | null>(null);
  const [existingDebateSessions, setExistingDebateSessions] = useState<DebateSessionSummary[]>([]);

  const responseRegistryRef = useRef(new Set<string>());

  const upsertTurnHistory = (entry: DebateTurnHistoryEntry) => {
    const normalizedEntry = normalizeTurn(entry);

    setTurnHistory(prev => {
      const next = [...prev];
      let index = -1;

      if (normalizedEntry.responseId) {
        index = next.findIndex(turn => turn.responseId === normalizedEntry.responseId);
      }

      if (index === -1) {
        index = next.findIndex(turn => turn.turn === normalizedEntry.turn && turn.modelId === normalizedEntry.modelId);
      }

      if (index >= 0) {
        next[index] = { ...next[index], ...normalizedEntry };
      } else {
        next.push(normalizedEntry);
      }

      next.sort((a, b) => a.turn - b.turn);
      return next;
    });

    if (normalizedEntry.responseId) {
      responseRegistryRef.current.add(normalizedEntry.responseId);
    }

    if (sessionMetadata.model1Id && normalizedEntry.modelId === sessionMetadata.model1Id && normalizedEntry.responseId) {
      setModelALastResponseId(normalizedEntry.responseId);
    }

    if (sessionMetadata.model2Id && normalizedEntry.modelId === sessionMetadata.model2Id && normalizedEntry.responseId) {
      setModelBLastResponseId(normalizedEntry.responseId);
    }

    setCurrentRound(prev => Math.max(prev, normalizedEntry.turn));
  };

<<<<<<< HEAD
  // Phase tracking
  const [phaseIndex, setPhaseIndex] = useState(0);
  const [phaseTimestamps, setPhaseTimestamps] = useState<Partial<Record<DebatePhase, number>>>(() => ({
    [ROBERTS_RULES_PHASES[0]]: Date.now(),
  }));
  const [floorOpen, setFloorOpen] = useState(true);

  // Jury annotations
  const [juryAnnotations, setJuryAnnotations] = useState<JuryAnnotationsMap>({});

  const getCurrentPhase = useCallback((): DebatePhase => {
    return ROBERTS_RULES_PHASES[Math.min(phaseIndex, ROBERTS_RULES_PHASES.length - 1)];
  }, [phaseIndex]);

  const isFloorOpen = useCallback((): boolean => floorOpen, [floorOpen]);

  const ensureAnnotation = useCallback((modelId: string, modelName: string): JuryAnnotation => {
    return {
      modelId,
      modelName,
      points: 0,
      tags: [],
      notes: '',
      needsReview: false,
    };
  }, []);

  const advancePhase = useCallback(() => {
    setPhaseIndex(prev => {
      if (prev >= ROBERTS_RULES_PHASES.length - 1) {
        return prev;
      }
      const nextIndex = prev + 1;
      const nextPhase = ROBERTS_RULES_PHASES[nextIndex];
      setPhaseTimestamps(prevTimestamps => ({
        ...prevTimestamps,
        [nextPhase]: Date.now(),
      }));
      setFloorOpen(nextPhase !== 'CLOSING_ARGUMENTS');
      return nextIndex;
    });
  }, []);

  const reopenPhase = useCallback((phase: DebatePhase) => {
    const index = ROBERTS_RULES_PHASES.indexOf(phase);
    if (index === -1) return;
    setPhaseIndex(index);
    setPhaseTimestamps(prevTimestamps => ({
      ...prevTimestamps,
      [phase]: prevTimestamps[phase] ?? Date.now(),
    }));
    setFloorOpen(phase !== 'CLOSING_ARGUMENTS');
  }, []);

  const toggleFloor = useCallback(() => {
    setFloorOpen(prev => !prev);
  }, []);

  const initializeJury = useCallback((speakers: Array<{ modelId: string; modelName: string }>) => {
    setJuryAnnotations(prev => {
      const next: JuryAnnotationsMap = { ...prev };
      let changed = false;
      speakers.forEach(({ modelId, modelName }) => {
        const existing = next[modelId];
        if (existing) {
          if (existing.modelName !== modelName) {
            next[modelId] = { ...existing, modelName };
            changed = true;
          }
        } else {
          next[modelId] = ensureAnnotation(modelId, modelName);
          changed = true;
        }
      });
      const activeIds = new Set(speakers.map(s => s.modelId));
      Object.keys(next).forEach(modelId => {
        if (!activeIds.has(modelId)) {
          delete next[modelId];
          changed = true;
        }
      });
      return changed ? next : prev;
    });
  }, [ensureAnnotation]);

  const adjustPoints = useCallback((modelId: string, delta: number) => {
    setJuryAnnotations(prev => {
      const current = prev[modelId];
      if (!current) {
        return prev;
      }
      const nextPoints = Math.max(0, current.points + delta);
      return {
        ...prev,
        [modelId]: {
          ...current,
          points: nextPoints,
        },
      };
    });
  }, []);

  const incrementJuryPoints = useCallback((modelId: string) => adjustPoints(modelId, 1), [adjustPoints]);

  const decrementJuryPoints = useCallback((modelId: string) => adjustPoints(modelId, -1), [adjustPoints]);

  const toggleJuryTag = useCallback((modelId: string, tag: string) => {
    setJuryAnnotations(prev => {
      const current = prev[modelId];
      if (!current) {
        return prev;
      }
      const hasTag = current.tags.includes(tag);
      return {
        ...prev,
        [modelId]: {
          ...current,
          tags: hasTag ? current.tags.filter(t => t !== tag) : [...current.tags, tag],
        },
      };
    });
  }, []);

  const setJuryNotes = useCallback((modelId: string, notes: string) => {
    setJuryAnnotations(prev => {
      const current = prev[modelId];
      if (!current) {
        return prev;
      }
      return {
        ...prev,
        [modelId]: {
          ...current,
          notes,
        },
      };
    });
  }, []);

  const markJuryReviewed = useCallback((modelId: string, reviewed = true) => {
    setJuryAnnotations(prev => {
      const current = prev[modelId];
      if (!current) {
        return prev;
      }
      return {
        ...prev,
        [modelId]: {
          ...current,
          needsReview: !reviewed,
        },
      };
    });
  }, []);

  const hasUnresolvedJuryTasks = useCallback((): boolean => {
    return Object.values(juryAnnotations).some(annotation => annotation.needsReview);
  }, [juryAnnotations]);

  // Helper function to add a single message
  const addMessage = useCallback((message: DebateMessage) => {
    setMessages(prev => [...prev, message]);
    setJuryAnnotations(prev => {
      const existing = prev[message.modelId];
      if (!existing) {
        return prev;
      }
      return {
        ...prev,
        [message.modelId]: {
          ...existing,
          needsReview: true,
        },
      };
    });
  }, []);
=======
  const addMessage = (message: DebateMessage) => {
    setMessages(prev => {
      const index = message.responseId
        ? prev.findIndex(item => item.responseId === message.responseId)
        : prev.findIndex(item => item.turnNumber === message.turnNumber && item.modelId === message.modelId);

      if (index >= 0) {
        const next = [...prev];
        next[index] = { ...next[index], ...message };
        return sortMessages(next);
      }

      return sortMessages([...prev, message]);
    });

    upsertTurnHistory({
      turn: message.turnNumber,
      modelId: message.modelId,
      modelName: message.modelName,
      content: message.content,
      reasoning: message.reasoning,
      responseId: message.responseId,
      tokenUsage: message.tokenUsage,
      cost: message.cost
        ? {
            input: message.cost.input,
            output: message.cost.output,
            total: message.cost.total,
            reasoning: message.cost.reasoning,
          }
        : undefined,
      durationMs: message.responseTime,
      createdAt: message.timestamp,
    });
  };

  const hydrateFromSession = (
    session: DebateSessionHydration,
    modelLookup: Map<string, { name: string; provider?: string }>
  ) => {
    setSessionMetadata({
      topic: session.topic,
      model1Id: session.model1Id,
      model2Id: session.model2Id,
      adversarialLevel: session.adversarialLevel,
    });

    setDebateSessionId(session.id);

    responseRegistryRef.current.clear();

    const normalizedTurns = session.turnHistory.map(turn => {
      const modelName = modelLookup.get(turn.modelId)?.name ?? turn.modelName ?? turn.modelId;
      return normalizeTurn({ ...turn, modelName });
    });

    normalizedTurns.forEach(turn => {
      if (turn.responseId) {
        responseRegistryRef.current.add(turn.responseId);
      }
    });

    setTurnHistory(normalizedTurns.sort((a, b) => a.turn - b.turn));

    setMessages(() => {
      const mapped = normalizedTurns.map(turn => {
        const fallbackName = modelLookup.get(turn.modelId)?.name ?? turn.modelName ?? 'Model';
        const message = buildMessageFromTurn(turn, fallbackName);
        const capabilities = turn.reasoning
          ? { reasoning: true, multimodal: false, functionCalling: false, streaming: true }
          : { reasoning: false, multimodal: false, functionCalling: false, streaming: true };

        return {
          ...message,
          modelConfig: {
            capabilities,
            pricing: {
              inputPerMillion: 0,
              outputPerMillion: 0,
            },
          },
        };
      });

      return sortMessages(mapped);
    });

    const finalModelAResponseId = session.model1ResponseIds?.at(-1) ?? null;
    const finalModelBResponseId = session.model2ResponseIds?.at(-1) ?? null;

    setModelALastResponseId(finalModelAResponseId);
    setModelBLastResponseId(finalModelBResponseId);

    if (session.jurySummary) {
      setJurySummary(session.jurySummary);
    }

    const highestTurn = normalizedTurns.reduce((max, turn) => Math.max(max, turn.turn), 0);
    setCurrentRound(highestTurn);
    setIsRunning(false);
  };

  const updateJurySummary = (summary: DebateTurnJuryAnnotation | null) => {
    setJurySummary(summary);
  };

  const findLastResponseId = (modelId: string): string | null => {
    for (let index = turnHistory.length - 1; index >= 0; index -= 1) {
      const turn = turnHistory[index];
      if (turn.modelId === modelId && turn.responseId) {
        return turn.responseId;
      }
    }
    return null;
  };

  const getResumeContext = (params: { model1Id: string; model2Id: string }): DebateResumeContext => {
    const { model1Id, model2Id } = params;
    const nextTurnNumber = currentRound + 1;
    const isModelBTurn = currentRound % 2 === 1;
    const nextModelId = isModelBTurn ? model2Id : model1Id;
    const previousResponseId = findLastResponseId(nextModelId);

    return {
      nextTurnNumber,
      nextModelId,
      isModelBTurn,
      previousResponseId,
    };
    const clonedMessage: DebateMessage = {
      ...message,
      reasoningChunks: message.reasoningChunks?.map(chunk => ({ ...chunk })),
      contentChunks: message.contentChunks?.map(chunk => ({ ...chunk }))
    };
    setMessages(prev => [...prev, clonedMessage]);
  };
>>>>>>> 6b24f3f9

  const resetSession = () => {
    setMessages([]);
    setTurnHistory([]);
    setJurySummary(null);
    setSessionMetadata(INITIAL_METADATA);
    setCurrentRound(0);
    setIsRunning(false);
    setModelALastResponseId(null);
    setModelBLastResponseId(null);
    setDebateSessionId(null);
<<<<<<< HEAD
    setExistingDebateSessions([]);
    setPhaseIndex(0);
    setPhaseTimestamps({
      [ROBERTS_RULES_PHASES[0]]: Date.now(),
    });
    setFloorOpen(true);
    setJuryAnnotations({});
  };

  // Calculate total cost of all messages
  const calculateTotalCost = useCallback(() => {
    return messages.reduce((sum, msg) => sum + (msg.cost?.total || 0), 0);
  }, [messages]);
=======
    responseRegistryRef.current.clear();
  };

  const calculateTotalCost = () => {
    if (turnHistory.length === 0) {
      return messages.reduce((sum, msg) => sum + (msg.cost?.total ?? 0), 0);
    }

    return turnHistory.reduce((sum, turn) => {
      if (typeof turn.cost === 'number') {
        return sum + (isNaN(turn.cost) ? 0 : turn.cost);
      }

      const total = turn.cost?.total ?? 0;
      return sum + (isNaN(total) ? 0 : total);
    }, 0);
  };
>>>>>>> 6b24f3f9

  const memoizedState: DebateSessionState = useMemo(() => ({
    messages,
    turnHistory,
    jurySummary,
    sessionMetadata,
    setSessionMetadata,
    setMessages,
    currentRound,
    setCurrentRound,
    isRunning,
    setIsRunning,
    modelALastResponseId,
    setModelALastResponseId,
    modelBLastResponseId,
    setModelBLastResponseId,
    debateSessionId,
    setDebateSessionId,
    existingDebateSessions,
    setExistingDebateSessions,
<<<<<<< HEAD

    // Phase tracking
    phaseIndex,
    advancePhase,
    reopenPhase,
    getCurrentPhase,
    phaseTimestamps,
    floorOpen,
    toggleFloor,
    isFloorOpen,

    // Jury annotations
    juryAnnotations,
    initializeJury,
    incrementJuryPoints,
    decrementJuryPoints,
    toggleJuryTag,
    setJuryNotes,
    markJuryReviewed,
    hasUnresolvedJuryTasks,

    // Helper functions
=======
>>>>>>> 6b24f3f9
    addMessage,
    hydrateFromSession,
    updateJurySummary,
    getResumeContext,
    resetSession,
    calculateTotalCost,
  }), [
    messages,
    turnHistory,
    jurySummary,
    sessionMetadata,
    currentRound,
    isRunning,
    modelALastResponseId,
    modelBLastResponseId,
    debateSessionId,
    existingDebateSessions,
  ]);

  return memoizedState;
}<|MERGE_RESOLUTION|>--- conflicted
+++ resolved
@@ -3,7 +3,6 @@
 // * PURPOSE: Extend debate session state with Robert's Rules phase tracking, floor controls, and jury annotations for exports.
 // * SRP/DRY check: Pass - Centralized debate session state while exposing focused helpers.
 /**
-<<<<<<< HEAD
  * Custom hook for managing debate session state
  */
 
@@ -27,7 +26,6 @@
 }
 
 export type JuryAnnotationsMap = Record<string, JuryAnnotation>;
-=======
  *
  * Author: gpt-5-codex
  * Date: October 17, 2025 at 18:55 UTC
@@ -120,7 +118,6 @@
 
 import { useState } from 'react';
 import type { ReasoningStreamChunk, ContentStreamChunk } from '@/hooks/useAdvancedStreaming';
->>>>>>> 6b24f3f9
 
 export interface DebateMessage {
   id: string;
@@ -179,7 +176,6 @@
   setModelBLastResponseId: (id: string | null) => void;
   debateSessionId: string | null;
   setDebateSessionId: (id: string | null) => void;
-<<<<<<< HEAD
   existingDebateSessions: any[];
   setExistingDebateSessions: (sessions: any[]) => void;
 
@@ -204,10 +200,8 @@
   hasUnresolvedJuryTasks: () => boolean;
 
   // Helper functions
-=======
   existingDebateSessions: DebateSessionSummary[];
   setExistingDebateSessions: (sessions: DebateSessionSummary[]) => void;
->>>>>>> 6b24f3f9
   addMessage: (message: DebateMessage) => void;
   hydrateFromSession: (session: DebateSessionHydration, modelLookup: Map<string, { name: string; provider?: string }>) => void;
   updateJurySummary: (summary: DebateTurnJuryAnnotation | null) => void;
@@ -345,7 +339,6 @@
     setCurrentRound(prev => Math.max(prev, normalizedEntry.turn));
   };
 
-<<<<<<< HEAD
   // Phase tracking
   const [phaseIndex, setPhaseIndex] = useState(0);
   const [phaseTimestamps, setPhaseTimestamps] = useState<Partial<Record<DebatePhase, number>>>(() => ({
@@ -522,7 +515,6 @@
       };
     });
   }, []);
-=======
   const addMessage = (message: DebateMessage) => {
     setMessages(prev => {
       const index = message.responseId
@@ -659,7 +651,6 @@
     };
     setMessages(prev => [...prev, clonedMessage]);
   };
->>>>>>> 6b24f3f9
 
   const resetSession = () => {
     setMessages([]);
@@ -671,7 +662,6 @@
     setModelALastResponseId(null);
     setModelBLastResponseId(null);
     setDebateSessionId(null);
-<<<<<<< HEAD
     setExistingDebateSessions([]);
     setPhaseIndex(0);
     setPhaseTimestamps({
@@ -685,7 +675,6 @@
   const calculateTotalCost = useCallback(() => {
     return messages.reduce((sum, msg) => sum + (msg.cost?.total || 0), 0);
   }, [messages]);
-=======
     responseRegistryRef.current.clear();
   };
 
@@ -703,7 +692,6 @@
       return sum + (isNaN(total) ? 0 : total);
     }, 0);
   };
->>>>>>> 6b24f3f9
 
   const memoizedState: DebateSessionState = useMemo(() => ({
     messages,
@@ -724,7 +712,6 @@
     setDebateSessionId,
     existingDebateSessions,
     setExistingDebateSessions,
-<<<<<<< HEAD
 
     // Phase tracking
     phaseIndex,
@@ -747,8 +734,6 @@
     hasUnresolvedJuryTasks,
 
     // Helper functions
-=======
->>>>>>> 6b24f3f9
     addMessage,
     hydrateFromSession,
     updateJurySummary,
