<<<<<<< HEAD
/**
 *
 * Author: gpt-5-codex
 * Date: October 17, 2025 at 18:55 UTC
 * PURPOSE: Debate session state manager with persisted turn hydration, duplicate-safe streaming reconciliation,
 *          resume helpers, and jury metadata support so the debate UI, exports, and history drawer stay in sync.
 * SRP/DRY check: Pass - Centralizes debate-session stateful logic without duplicating export/history handling elsewhere.
 */

import { useMemo, useRef, useState } from 'react';

export interface DebateTurnJuryAnnotation {
  verdict?: string;
  summary?: string;
  winnerModelId?: string;
  score?: number;
  confidence?: number;
}

export interface DebateTurnHistoryEntry {
  turn: number;
  modelId: string;
  modelName?: string;
  content: string;
  reasoning?: string;
  responseId?: string | null;
  tokenUsage?: {
    input?: number;
    output?: number;
    reasoning?: number;
  };
  cost?: number | {
    input?: number;
    output?: number;
    reasoning?: number;
    total?: number;
  };
  durationMs?: number;
  createdAt?: string | number | Date;
  jury?: DebateTurnJuryAnnotation;
}

export interface DebateSessionSummary {
  id: string;
  topic: string;
  model1Id: string;
  model2Id: string;
  adversarialLevel?: number;
  totalCost?: number;
  createdAt?: string;
  updatedAt?: string;
  durationMs?: number;
  turnCount?: number;
  jury?: DebateTurnJuryAnnotation;
}

export interface DebateSessionHydration {
  id: string;
  topic: string;
  model1Id: string;
  model2Id: string;
  adversarialLevel: number;
  turnHistory: DebateTurnHistoryEntry[];
  model1ResponseIds?: string[];
  model2ResponseIds?: string[];
  totalCost?: number;
  createdAt?: string;
  updatedAt?: string;
  jurySummary?: DebateTurnJuryAnnotation | null;
}

export interface DebateSessionMetadata {
  topic: string | null;
  model1Id: string | null;
  model2Id: string | null;
  adversarialLevel: number | null;
}

export interface DebateResumeContext {
  nextTurnNumber: number;
  nextModelId: string;
  isModelBTurn: boolean;
  previousResponseId: string | null;
}
=======
/*
 * Author: GPT-5 Codex
 * Date: 2025-10-17 18:56 UTC
 * PURPOSE: Persist debate messages alongside structured reasoning/content chunk timelines for replay tooling.
 * SRP/DRY check: Pass - Hook centralizes debate session state while delegating analytics to downstream components.
 */

import { useState } from 'react';
import type { ReasoningStreamChunk, ContentStreamChunk } from '@/hooks/useAdvancedStreaming';
>>>>>>> bba19a44

export interface DebateMessage {
  id: string;
  modelId: string;
  modelName: string;
  content: string;
  timestamp: number;
  round: number;
  turnNumber: number;
  reasoning?: string;
  systemPrompt?: string;
  responseId?: string | null;
  responseTime: number;
  reasoningChunks?: ReasoningStreamChunk[];
  contentChunks?: ContentStreamChunk[];
  tokenUsage?: {
    input: number;
    output: number;
    reasoning?: number;
  };
  cost?: {
    input: number;
    output: number;
    reasoning?: number;
    total: number;
  };
  modelConfig?: {
    capabilities: {
      reasoning: boolean;
      multimodal: boolean;
      functionCalling: boolean;
      streaming: boolean;
    };
    pricing: {
      inputPerMillion: number;
      outputPerMillion: number;
      reasoningPerMillion?: number;
    };
  };
}

export interface DebateSessionState {
  messages: DebateMessage[];
  turnHistory: DebateTurnHistoryEntry[];
  jurySummary: DebateTurnJuryAnnotation | null;
  sessionMetadata: DebateSessionMetadata;
  setSessionMetadata: (metadata: DebateSessionMetadata) => void;
  setMessages: (messages: DebateMessage[]) => void;
  currentRound: number;
  setCurrentRound: (round: number) => void;
  isRunning: boolean;
  setIsRunning: (running: boolean) => void;
  modelALastResponseId: string | null;
  setModelALastResponseId: (id: string | null) => void;
  modelBLastResponseId: string | null;
  setModelBLastResponseId: (id: string | null) => void;
  debateSessionId: string | null;
  setDebateSessionId: (id: string | null) => void;
  existingDebateSessions: DebateSessionSummary[];
  setExistingDebateSessions: (sessions: DebateSessionSummary[]) => void;
  addMessage: (message: DebateMessage) => void;
  hydrateFromSession: (session: DebateSessionHydration, modelLookup: Map<string, { name: string; provider?: string }>) => void;
  updateJurySummary: (summary: DebateTurnJuryAnnotation | null) => void;
  getResumeContext: (params: { model1Id: string; model2Id: string }) => DebateResumeContext;
  resetSession: () => void;
  calculateTotalCost: () => number;
}

const INITIAL_METADATA: DebateSessionMetadata = {
  topic: null,
  model1Id: null,
  model2Id: null,
  adversarialLevel: null,
};

function normalizeTurn(entry: DebateTurnHistoryEntry): DebateTurnHistoryEntry {
  return {
    ...entry,
    responseId: entry.responseId ?? null,
    turn: entry.turn,
  };
}

function buildMessageFromTurn(turn: DebateTurnHistoryEntry, fallbackName: string): DebateMessage {
  const timestampValue = typeof turn.createdAt === 'number'
    ? turn.createdAt
    : turn.createdAt
      ? new Date(turn.createdAt).getTime()
      : Date.now();

  const tokenUsage = turn.tokenUsage
    ? {
        input: turn.tokenUsage.input ?? 0,
        output: turn.tokenUsage.output ?? 0,
        ...(turn.tokenUsage.reasoning ? { reasoning: turn.tokenUsage.reasoning } : {}),
      }
    : undefined;

  let costTotal: number | undefined;
  let costInput = 0;
  let costOutput = 0;
  let costReasoning: number | undefined;

  if (typeof turn.cost === 'number') {
    costTotal = turn.cost;
  } else if (turn.cost) {
    costTotal = turn.cost.total ?? 0;
    costInput = turn.cost.input ?? 0;
    costOutput = turn.cost.output ?? 0;
    costReasoning = turn.cost.reasoning;
  }

  const turnIdentifier = turn.responseId
    ? `turn-${turn.turn}-${turn.responseId}`
    : `turn-${turn.turn}-${turn.modelId}`;

  return {
    id: turnIdentifier,
    modelId: turn.modelId,
    modelName: turn.modelName ?? fallbackName,
    content: turn.content,
    timestamp: timestampValue,
    round: Math.max(1, Math.ceil(turn.turn / 2)),
    turnNumber: turn.turn,
    reasoning: turn.reasoning,
    responseId: turn.responseId,
    responseTime: turn.durationMs ?? 0,
    tokenUsage,
    cost: costTotal !== undefined
      ? {
          input: costInput,
          output: costOutput,
          total: costTotal,
          ...(costReasoning !== undefined ? { reasoning: costReasoning } : {}),
        }
      : undefined,
  };
}

function sortMessages(messages: DebateMessage[]): DebateMessage[] {
  return [...messages].sort((a, b) => a.turnNumber - b.turnNumber);
}

export function useDebateSession(): DebateSessionState {
  const [messages, setMessages] = useState<DebateMessage[]>([]);
  const [turnHistory, setTurnHistory] = useState<DebateTurnHistoryEntry[]>([]);
  const [jurySummary, setJurySummary] = useState<DebateTurnJuryAnnotation | null>(null);
  const [sessionMetadata, setSessionMetadata] = useState<DebateSessionMetadata>(INITIAL_METADATA);
  const [currentRound, setCurrentRound] = useState(0);
  const [isRunning, setIsRunning] = useState(false);
  const [modelALastResponseId, setModelALastResponseId] = useState<string | null>(null);
  const [modelBLastResponseId, setModelBLastResponseId] = useState<string | null>(null);
  const [debateSessionId, setDebateSessionId] = useState<string | null>(null);
  const [existingDebateSessions, setExistingDebateSessions] = useState<DebateSessionSummary[]>([]);

  const responseRegistryRef = useRef(new Set<string>());

  const upsertTurnHistory = (entry: DebateTurnHistoryEntry) => {
    const normalizedEntry = normalizeTurn(entry);

    setTurnHistory(prev => {
      const next = [...prev];
      let index = -1;

      if (normalizedEntry.responseId) {
        index = next.findIndex(turn => turn.responseId === normalizedEntry.responseId);
      }

      if (index === -1) {
        index = next.findIndex(turn => turn.turn === normalizedEntry.turn && turn.modelId === normalizedEntry.modelId);
      }

      if (index >= 0) {
        next[index] = { ...next[index], ...normalizedEntry };
      } else {
        next.push(normalizedEntry);
      }

      next.sort((a, b) => a.turn - b.turn);
      return next;
    });

    if (normalizedEntry.responseId) {
      responseRegistryRef.current.add(normalizedEntry.responseId);
    }

    if (sessionMetadata.model1Id && normalizedEntry.modelId === sessionMetadata.model1Id && normalizedEntry.responseId) {
      setModelALastResponseId(normalizedEntry.responseId);
    }

    if (sessionMetadata.model2Id && normalizedEntry.modelId === sessionMetadata.model2Id && normalizedEntry.responseId) {
      setModelBLastResponseId(normalizedEntry.responseId);
    }

    setCurrentRound(prev => Math.max(prev, normalizedEntry.turn));
  };

  const addMessage = (message: DebateMessage) => {
<<<<<<< HEAD
    setMessages(prev => {
      const index = message.responseId
        ? prev.findIndex(item => item.responseId === message.responseId)
        : prev.findIndex(item => item.turnNumber === message.turnNumber && item.modelId === message.modelId);

      if (index >= 0) {
        const next = [...prev];
        next[index] = { ...next[index], ...message };
        return sortMessages(next);
      }

      return sortMessages([...prev, message]);
    });

    upsertTurnHistory({
      turn: message.turnNumber,
      modelId: message.modelId,
      modelName: message.modelName,
      content: message.content,
      reasoning: message.reasoning,
      responseId: message.responseId,
      tokenUsage: message.tokenUsage,
      cost: message.cost
        ? {
            input: message.cost.input,
            output: message.cost.output,
            total: message.cost.total,
            reasoning: message.cost.reasoning,
          }
        : undefined,
      durationMs: message.responseTime,
      createdAt: message.timestamp,
    });
  };

  const hydrateFromSession = (
    session: DebateSessionHydration,
    modelLookup: Map<string, { name: string; provider?: string }>
  ) => {
    setSessionMetadata({
      topic: session.topic,
      model1Id: session.model1Id,
      model2Id: session.model2Id,
      adversarialLevel: session.adversarialLevel,
    });

    setDebateSessionId(session.id);

    responseRegistryRef.current.clear();

    const normalizedTurns = session.turnHistory.map(turn => {
      const modelName = modelLookup.get(turn.modelId)?.name ?? turn.modelName ?? turn.modelId;
      return normalizeTurn({ ...turn, modelName });
    });

    normalizedTurns.forEach(turn => {
      if (turn.responseId) {
        responseRegistryRef.current.add(turn.responseId);
      }
    });

    setTurnHistory(normalizedTurns.sort((a, b) => a.turn - b.turn));

    setMessages(() => {
      const mapped = normalizedTurns.map(turn => {
        const fallbackName = modelLookup.get(turn.modelId)?.name ?? turn.modelName ?? 'Model';
        const message = buildMessageFromTurn(turn, fallbackName);
        const capabilities = turn.reasoning
          ? { reasoning: true, multimodal: false, functionCalling: false, streaming: true }
          : { reasoning: false, multimodal: false, functionCalling: false, streaming: true };

        return {
          ...message,
          modelConfig: {
            capabilities,
            pricing: {
              inputPerMillion: 0,
              outputPerMillion: 0,
            },
          },
        };
      });

      return sortMessages(mapped);
    });

    const finalModelAResponseId = session.model1ResponseIds?.at(-1) ?? null;
    const finalModelBResponseId = session.model2ResponseIds?.at(-1) ?? null;

    setModelALastResponseId(finalModelAResponseId);
    setModelBLastResponseId(finalModelBResponseId);

    if (session.jurySummary) {
      setJurySummary(session.jurySummary);
    }

    const highestTurn = normalizedTurns.reduce((max, turn) => Math.max(max, turn.turn), 0);
    setCurrentRound(highestTurn);
    setIsRunning(false);
  };

  const updateJurySummary = (summary: DebateTurnJuryAnnotation | null) => {
    setJurySummary(summary);
  };

  const findLastResponseId = (modelId: string): string | null => {
    for (let index = turnHistory.length - 1; index >= 0; index -= 1) {
      const turn = turnHistory[index];
      if (turn.modelId === modelId && turn.responseId) {
        return turn.responseId;
      }
    }
    return null;
  };

  const getResumeContext = (params: { model1Id: string; model2Id: string }): DebateResumeContext => {
    const { model1Id, model2Id } = params;
    const nextTurnNumber = currentRound + 1;
    const isModelBTurn = currentRound % 2 === 1;
    const nextModelId = isModelBTurn ? model2Id : model1Id;
    const previousResponseId = findLastResponseId(nextModelId);

    return {
      nextTurnNumber,
      nextModelId,
      isModelBTurn,
      previousResponseId,
    };
=======
    const clonedMessage: DebateMessage = {
      ...message,
      reasoningChunks: message.reasoningChunks?.map(chunk => ({ ...chunk })),
      contentChunks: message.contentChunks?.map(chunk => ({ ...chunk }))
    };
    setMessages(prev => [...prev, clonedMessage]);
>>>>>>> bba19a44
  };

  const resetSession = () => {
    setMessages([]);
    setTurnHistory([]);
    setJurySummary(null);
    setSessionMetadata(INITIAL_METADATA);
    setCurrentRound(0);
    setIsRunning(false);
    setModelALastResponseId(null);
    setModelBLastResponseId(null);
    setDebateSessionId(null);
    responseRegistryRef.current.clear();
  };

  const calculateTotalCost = () => {
    if (turnHistory.length === 0) {
      return messages.reduce((sum, msg) => sum + (msg.cost?.total ?? 0), 0);
    }

    return turnHistory.reduce((sum, turn) => {
      if (typeof turn.cost === 'number') {
        return sum + (isNaN(turn.cost) ? 0 : turn.cost);
      }

      const total = turn.cost?.total ?? 0;
      return sum + (isNaN(total) ? 0 : total);
    }, 0);
  };

  const memoizedState: DebateSessionState = useMemo(() => ({
    messages,
    turnHistory,
    jurySummary,
    sessionMetadata,
    setSessionMetadata,
    setMessages,
    currentRound,
    setCurrentRound,
    isRunning,
    setIsRunning,
    modelALastResponseId,
    setModelALastResponseId,
    modelBLastResponseId,
    setModelBLastResponseId,
    debateSessionId,
    setDebateSessionId,
    existingDebateSessions,
    setExistingDebateSessions,
    addMessage,
    hydrateFromSession,
    updateJurySummary,
    getResumeContext,
    resetSession,
    calculateTotalCost,
  }), [
    messages,
    turnHistory,
    jurySummary,
    sessionMetadata,
    currentRound,
    isRunning,
    modelALastResponseId,
    modelBLastResponseId,
    debateSessionId,
    existingDebateSessions,
  ]);

  return memoizedState;
}<|MERGE_RESOLUTION|>--- conflicted
+++ resolved
@@ -1,4 +1,3 @@
-<<<<<<< HEAD
 /**
  *
  * Author: gpt-5-codex
@@ -83,7 +82,6 @@
   isModelBTurn: boolean;
   previousResponseId: string | null;
 }
-=======
 /*
  * Author: GPT-5 Codex
  * Date: 2025-10-17 18:56 UTC
@@ -93,7 +91,6 @@
 
 import { useState } from 'react';
 import type { ReasoningStreamChunk, ContentStreamChunk } from '@/hooks/useAdvancedStreaming';
->>>>>>> bba19a44
 
 export interface DebateMessage {
   id: string;
@@ -292,7 +289,6 @@
   };
 
   const addMessage = (message: DebateMessage) => {
-<<<<<<< HEAD
     setMessages(prev => {
       const index = message.responseId
         ? prev.findIndex(item => item.responseId === message.responseId)
@@ -421,14 +417,12 @@
       isModelBTurn,
       previousResponseId,
     };
-=======
     const clonedMessage: DebateMessage = {
       ...message,
       reasoningChunks: message.reasoningChunks?.map(chunk => ({ ...chunk })),
       contentChunks: message.contentChunks?.map(chunk => ({ ...chunk }))
     };
     setMessages(prev => [...prev, clonedMessage]);
->>>>>>> bba19a44
   };
 
   const resetSession = () => {
