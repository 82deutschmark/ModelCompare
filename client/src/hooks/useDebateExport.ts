--- conflicted
+++ resolved
@@ -3,25 +3,19 @@
 // * PURPOSE: Extend debate export hook to include jury annotations and phase metadata in outputs.
 // * SRP/DRY check: Pass - Keeps export responsibilities isolated with richer payload support.
 /**
-<<<<<<< HEAD
- * Custom hook for managing debate export functionality
-=======
  *
  * Author: gpt-5-codex
  * Date: October 17, 2025 at 19:05 UTC
  * PURPOSE: Debate export hook that sources persisted turn history and jury annotations to keep downloads/clipboard
  *          output aligned with the backend debate session record.
  * SRP/DRY check: Pass - Focused on export orchestration while reusing shared utilities and session data types.
->>>>>>> 6b24f3f9
  */
 
 import { useCallback } from 'react';
 import { useToast } from '@/hooks/use-toast';
-<<<<<<< HEAD
 import { generateMarkdownExport, downloadFile, generateSafeFilename, copyToClipboard, type ExportData } from '@/lib/exportUtils';
 import type { AIModel } from '@/types/ai-models';
 import type { DebatePhase, JuryAnnotationsMap } from '@/hooks/useDebateSession';
-=======
 import {
   generateMarkdownExport,
   downloadFile,
@@ -40,14 +34,12 @@
   useCustomTopic: boolean;
   jurySummary?: DebateTurnJuryAnnotation | null;
 }
->>>>>>> 6b24f3f9
 
 export interface DebateExportState {
   exportMarkdown: (params: DebateExportParams) => void;
   copyToClipboard: (params: DebateExportParams) => Promise<boolean>;
 }
 
-<<<<<<< HEAD
 export interface DebateExportParams {
   messages: any[];
   models: AIModel[];
@@ -58,7 +50,6 @@
   juryAnnotations?: JuryAnnotationsMap;
   phases?: DebatePhase[];
   currentPhase?: DebatePhase;
-=======
 function mapTurnToResponse(turn: DebateTurnHistoryEntry): ModelResponse {
   const tokenUsage = turn.tokenUsage
     ? {
@@ -110,13 +101,11 @@
         }
       : undefined,
   } as ModelResponse;
->>>>>>> 6b24f3f9
 }
 
 export function useDebateExport(): DebateExportState {
   const { toast } = useToast();
 
-<<<<<<< HEAD
   // Shared helper function to build export data
   const buildExportData = useCallback((params: DebateExportParams): ExportData => {
     const {
@@ -137,7 +126,6 @@
         ? customTopic
         : selectedTopic;
     const topicLabel = resolvedTopic || 'Debate Topic';
-=======
   const buildExportData = useCallback((params: DebateExportParams): ExportData | null => {
     const { turnHistory, models, selectedTopic, customTopic, useCustomTopic, jurySummary } = params;
 
@@ -172,12 +160,10 @@
         createdAt: turn.createdAt,
       };
     });
->>>>>>> 6b24f3f9
 
     return {
       prompt: `Debate Topic: ${topicLabel}`,
       timestamp: new Date(),
-<<<<<<< HEAD
       models: messages
         .map(msg => ({
           model: models.find(m => m.id === msg.modelId) as AIModel,
@@ -217,7 +203,6 @@
 
     const markdown = generateMarkdownExport(exportData);
     const filename = generateSafeFilename(`debate-${topicLabel}`, 'md');
-=======
       models: timeline,
       mode: 'debate',
       jurySummary: jurySummary ?? null,
@@ -230,7 +215,6 @@
 
     const markdown = generateMarkdownExport(exportData);
     const filename = generateSafeFilename(`debate-${params.useCustomTopic ? params.customTopic || params.selectedTopic : params.selectedTopic}`, 'md');
->>>>>>> 6b24f3f9
     downloadFile(markdown, filename, 'text/markdown');
 
     toast({
@@ -240,7 +224,6 @@
   }, [buildExportData, toast]);
 
   const copyToClipboardExport = useCallback(async (params: DebateExportParams): Promise<boolean> => {
-<<<<<<< HEAD
     const { messages, models, selectedTopic, customTopic, useCustomTopic, topicText } = params;
 
     if (messages.length === 0) return false;
@@ -253,15 +236,12 @@
     const topicLabel = resolvedTopic || 'debate';
 
     const exportData = buildExportData(params);
-=======
     const exportData = buildExportData(params);
     if (!exportData) return false;
->>>>>>> 6b24f3f9
 
     const markdown = generateMarkdownExport(exportData);
     const success = await copyToClipboard(markdown);
 
-<<<<<<< HEAD
     if (success) {
       toast({
         title: "Copied to Clipboard",
@@ -274,13 +254,11 @@
         variant: "destructive",
       });
     }
-=======
     toast({
       title: success ? 'Copied to Clipboard' : 'Copy Failed',
       description: success ? 'Debate exported as markdown' : 'Could not copy to clipboard',
       variant: success ? 'default' : 'destructive',
     });
->>>>>>> 6b24f3f9
 
     return success;
   }, [buildExportData, toast]);
