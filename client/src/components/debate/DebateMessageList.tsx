--- conflicted
+++ resolved
@@ -3,9 +3,7 @@
 // * PURPOSE: Enhance debate message list to integrate jury gating on next turn and align with new stage layout.
 // * SRP/DRY check: Pass - Still focused on presenting debate messages and continue affordance.
 /**
-<<<<<<< HEAD
  * Debate message list component for displaying debate exchanges
-=======
  *
  * Author: gpt-5-codex
  * Date: October 17, 2025 at 19:00 UTC
@@ -17,7 +15,6 @@
  * Date: 2025-10-17 19:24 UTC
  * PURPOSE: Render debate messages while wiring debate-specific log drawers and continue controls.
  * SRP/DRY check: Pass - Component focuses on list composition and actions, delegating card rendering.
->>>>>>> 6b24f3f9
  */
 
 import { Play, Loader2 } from 'lucide-react';
@@ -127,13 +124,6 @@
                   </>
                 )}
               </Button>
-<<<<<<< HEAD
-              {disableContinue && disableReason && (
-                <p className="mt-2 text-xs text-amber-600 dark:text-amber-400 text-center">
-                  {disableReason}
-                </p>
-              )}
-=======
   return (
     <div className="space-y-4">
       {messages.map((message, index) => {
@@ -158,7 +148,6 @@
               <Badge variant="outline" className="text-xs">
                 {message.modelId === model1Id ? 'Pro' : 'Con'} - Round {message.round}
               </Badge>
->>>>>>> 6b24f3f9
             </div>
 
             <DebateMessageCard
