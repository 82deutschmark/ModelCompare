--- conflicted
+++ resolved
@@ -55,12 +55,7 @@
       ? this.customTopic
       : (this.debateData?.topics.find(t => t.id === this.selectedTopic)?.proposition || '');
 
-<<<<<<< HEAD
     const baseTemplate = applyTemplateReplacements(this.debateData?.baseTemplate || '', {
-=======
-    const baseTemplate = this.debateData?.baseTemplate || '';
-    const baseWithContext = replaceTemplatePlaceholders(baseTemplate, {
->>>>>>> 3812af70
       topic: topicText,
       intensity: String(this.adversarialLevel),
     });
@@ -68,7 +63,6 @@
     const intensityText = this.debateData?.intensities?.[this.adversarialLevel] || '';
 
     const roleBlock = (role: 'AFFIRMATIVE' | 'NEGATIVE', position: 'FOR' | 'AGAINST') => {
-<<<<<<< HEAD
       const resolved = applyTemplateReplacements(baseTemplate, {
         role,
         position,
@@ -92,35 +86,11 @@
     });
 
     const rebuttalTemplate = intensityText ? `${rebuttalBase}\n\n${intensityText}` : rebuttalBase;
-=======
-      const withRole = replaceTemplatePlaceholders(baseWithContext, {
-        role,
-        position,
-      });
-      return intensityText ? `${withRole}\n\n${intensityText}` : withRole;
-    };
-
-    const rebuttalTemplate = this.debateData?.templates.rebuttal || `You are continuing your formal debate role. Your opponent just argued: "{RESPONSE}"
-
-Respond as the {ROLE} debater following Robert's Rules of Order:
-1. Address your opponent's specific points
-2. Refute their arguments with evidence and logic
-3. Strengthen your own position
-4. Use the adversarial intensity level: {INTENSITY}`;
-    const rebuttalBase = replaceTemplatePlaceholders(rebuttalTemplate, {
-      intensity: String(this.adversarialLevel),
-    });
-    const finalRebuttal = intensityText ? `${rebuttalBase}\n\n${intensityText}` : rebuttalBase;
->>>>>>> 3812af70
 
     return {
       affirmativePrompt: roleBlock('AFFIRMATIVE', 'FOR'),
       negativePrompt: roleBlock('NEGATIVE', 'AGAINST'),
-<<<<<<< HEAD
       rebuttalTemplate,
-=======
-      rebuttalTemplate: finalRebuttal,
->>>>>>> 3812af70
       topicText,
     };
   }
@@ -130,7 +100,6 @@
     const prompts = this.generatePrompts();
     const currentTopic = prompts.topicText;
 
-<<<<<<< HEAD
     const opponentQuote = formatOpponentQuote(lastMessage);
 
     const resolvedTemplate = applyTemplateReplacements(prompts.rebuttalTemplate, {
@@ -141,15 +110,6 @@
     });
 
     return `${opponentQuote}${resolvedTemplate}`;
-=======
-    return replaceTemplatePlaceholders(prompts.rebuttalTemplate, {
-      response: lastMessage,
-      role,
-      position,
-      original_prompt: currentTopic,
-      topic: currentTopic,
-    });
->>>>>>> 3812af70
   }
 
   // Get next debater model ID
