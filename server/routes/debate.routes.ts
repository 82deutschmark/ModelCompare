/*
<<<<<<< HEAD
 * Author: gpt-5-codex
 * Date: 2025-10-22 01:19 UTC
=======
 * Author: Claude Code using Sonnet 4.5
 * Date: 2025-10-21
>>>>>>> 33570e87
 * PURPOSE: Align debate streaming routes with the two-stage client contract, providing an init endpoint,
 *          SSE dispatcher, shared streaming logic, heartbeat keepalives, and resilient asset loading so
 *          modern React clients can consume Responses API streams without premature proxy disconnects while
 *          persisting debate turns. Removed caching of debate prompts - file is read fresh each time for
 *          simplicity and to avoid stale data in production.
 * SRP/DRY check: Pass - Route module handles debate HTTP concerns only; shared helpers prevent duplication
 *                across init and SSE entry points, including prompt asset resolution.
 */
import { readFileSync } from "node:fs";
import path from "node:path";
import { Router } from "express";
import {
  extractDebateInstructions,
  formatDebateTemplate,
  getDebateIntensityDescriptor,
  type DebateInstructions,
} from "@shared/debate-instructions.ts";
import { getProviderForModel } from "../providers/index.js";
import { storage } from "../storage.js";
import { StreamSessionRegistry } from "../streaming/session-registry.js";
import { SseStreamManager } from "../streaming/sse-manager.js";
import { StreamHarness } from "../streaming/stream-harness.js";

const router = Router();

const DEBATE_PROMPTS_PATH = path.resolve(
  process.cwd(),
  "client",
  "public",
  "docs",
  "debate-prompts.md",
);

function loadDebateInstructions(): DebateInstructions | null {
  try {
    // Read file fresh every time - no caching for simplicity
    const markdown = readFileSync(DEBATE_PROMPTS_PATH, "utf-8");
    return extractDebateInstructions(markdown);
  } catch (error) {
    console.error(
      `Failed to load debate prompts markdown at ${DEBATE_PROMPTS_PATH}:`,
      error,
    );
    return null;
  }
}

class HttpError extends Error {
  statusCode: number;

  constructor(message: string, statusCode = 400) {
    super(message);
    this.name = "HttpError";
    this.statusCode = statusCode;
  }
}

type DebateRole = "AFFIRMATIVE" | "NEGATIVE";

interface DebateStreamPayload {
  modelId: string;
  topic: string;
  role: DebateRole;
  position: "FOR" | "AGAINST";
  intensityLevel: number;
  intensityGuidance: string;
  intensityHeading: string;
  intensityLabel: string;
  intensitySummary: string;
  intensityFullText: string;
  opponentMessage: string | null;
  previousResponseId: string | null;
  turnNumber: number;
  reasoningEffort: "low" | "medium" | "high";
  reasoningSummary: "auto" | "detailed";
  reasoningVerbosity: "low" | "medium" | "high";
  temperature: number;
  maxTokens: number;
  debateSessionId: string;
  model1Id: string;
  model2Id: string;
}

const STREAM_SESSION_TTL_MS = 5 * 60 * 1000;
const streamSessionRegistry = new StreamSessionRegistry<DebateStreamPayload>(STREAM_SESSION_TTL_MS);

const STORED_DEBATE_PROMPT: { id: string; version: string } = {
  id: "pmpt_6856e018a02c8196aa1ccd7eac56ee020cbd4441b7c750b1",
  version: "4"
};

const VALID_ROLES: DebateRole[] = ["AFFIRMATIVE", "NEGATIVE"];
const VALID_REASONING_EFFORTS = new Set(["minimal", "low", "medium", "high"]);
const VALID_REASONING_SUMMARIES = new Set(["auto", "detailed", "concise"]);
const VALID_REASONING_VERBOSITIES = new Set(["low", "medium", "high"]);

function isStreamingEnabled(): boolean {
  const flagValue =
    process.env.STREAMING_ENABLED ?? process.env.VITE_STREAMING_ENABLED ?? "true";
  const normalized = flagValue.toString().toLowerCase();
  return normalized !== "false" && normalized !== "0";
}

function buildTaskId(payload: DebateStreamPayload): string {
  return `${payload.debateSessionId}:turn-${payload.turnNumber}:model-${payload.modelId}`;
}

function cleanupExpiredStreamSessions(): void {
  streamSessionRegistry.cleanupExpired();
}

function ensureString(value: unknown, fieldName: string): string {
  if (typeof value !== "string" || value.trim().length === 0) {
    throw new HttpError(`${fieldName} is required`, 400);
  }
  return value.trim();
}

function ensureNumber(value: unknown, fieldName: string): number {
  const parsed = typeof value === "number" ? value : Number(value);
  if (!Number.isFinite(parsed)) {
    throw new HttpError(`${fieldName} must be a number`, 400);
  }
  return parsed;
}

function normalizeRole(value: unknown): DebateRole {
  if (typeof value !== "string") {
    throw new HttpError("role is required", 400);
  }
  const upper = value.toUpperCase();
  if (!VALID_ROLES.includes(upper as DebateRole)) {
    throw new HttpError("role must be AFFIRMATIVE or NEGATIVE", 400);
  }
  return upper as DebateRole;
}

function normalizeReasoningEffort(value: unknown): "low" | "medium" | "high" {
  if (typeof value !== "string") {
    return "medium";
  }
  const normalized = value.toLowerCase();
  if (!VALID_REASONING_EFFORTS.has(normalized)) {
    return "medium";
  }
  if (normalized === "minimal") {
    return "low";
  }
  return (normalized as "low" | "medium" | "high") || "medium";
}

function normalizeReasoningSummary(value: unknown): "auto" | "detailed" {
  if (typeof value !== "string") {
    return "detailed";
  }
  const normalized = value.toLowerCase();
  if (!VALID_REASONING_SUMMARIES.has(normalized)) {
    return "detailed";
  }
  if (normalized === "concise") {
    return "auto";
  }
  return (normalized as "auto" | "detailed") || "detailed";
}

function normalizeReasoningVerbosity(value: unknown): "low" | "medium" | "high" {
  if (typeof value !== "string") {
    return "high";
  }
  const normalized = value.toLowerCase();
  if (!VALID_REASONING_VERBOSITIES.has(normalized)) {
    return "high";
  }
  return normalized as "low" | "medium" | "high";
}

function normalizeTemperature(value: unknown): number {
  if (value === null || value === undefined) {
    return 0.7;
  }
  const parsed = Number(value);
  if (!Number.isFinite(parsed)) {
    return 0.7;
  }
  return Math.min(Math.max(parsed, 0), 2);
}

function normalizeMaxTokens(value: unknown): number {
  if (value === null || value === undefined) {
    return 16384;
  }
  const parsed = Number(value);
  if (!Number.isFinite(parsed) || parsed <= 0) {
    return 16384;
  }
  return Math.floor(parsed);
}

async function resolveDebateSessionId(params: {
  sessionId?: string;
  turnNumber: number;
  topic: string;
  model1Id: string;
  model2Id: string;
  intensityLevel: number;
}): Promise<string> {
  const { sessionId, turnNumber, topic, model1Id, model2Id, intensityLevel } = params;

  if (sessionId) {
    const existing = await storage.getDebateSession(sessionId);
    if (!existing) {
      throw new HttpError("Debate session not found", 404);
    }
    return sessionId;
  }

  if (turnNumber !== 1) {
    throw new HttpError("Session ID required for continuing debates", 400);
  }

  try {
    const debateSession = await storage.createDebateSession({
      topicText: topic,
      model1Id,
      model2Id,
      adversarialLevel: intensityLevel,
      turnHistory: [],
      model1ResponseIds: [],
      model2ResponseIds: []
    });
    return debateSession.id;
  } catch (error) {
    console.error("Failed to create debate session:", error);
    throw new HttpError("Failed to create debate session", 500);
  }
}

function sanitizeText(value: unknown): string {
  if (typeof value !== "string") {
    return "";
  }
  return value.trim();
}

async function prepareStreamPayload(body: any): Promise<DebateStreamPayload> {
  if (!body) {
    throw new HttpError("Request body is required", 400);
  }

  const modelId = ensureString(body.modelId, "modelId");
  const topic = ensureString(body.topic, "topic");
  const role = normalizeRole(body.role);
  const position: "FOR" | "AGAINST" = role === "AFFIRMATIVE" ? "FOR" : "AGAINST";
  const rawIntensity = body.intensityLevel ?? body.intensity;
  const intensityLevel = ensureNumber(rawIntensity, "intensityLevel");
  const turnNumber = ensureNumber(body.turnNumber, "turnNumber");
  const model1Id = ensureString(body.model1Id, "model1Id");
  const model2Id = ensureString(body.model2Id, "model2Id");
  const intensityGuidance = sanitizeText(body.intensityGuidance);
  const intensityHeading = sanitizeText(body.intensityHeading);
  const intensityLabel = sanitizeText(body.intensityLabel);
  const intensitySummary = sanitizeText(body.intensitySummary);
  const intensityFullText = sanitizeText(body.intensityFullText);

  const debateSessionId = await resolveDebateSessionId({
    sessionId: typeof body.sessionId === "string" ? body.sessionId : undefined,
    turnNumber,
    topic,
    model1Id,
    model2Id,
    intensityLevel
  });

  const opponentMessage =
    typeof body.opponentMessage === "string" && body.opponentMessage.trim().length > 0
      ? body.opponentMessage
      : null;
  const previousResponseId =
    typeof body.previousResponseId === "string" && body.previousResponseId.trim().length > 0
      ? body.previousResponseId.trim()
      : null;

  return {
    modelId,
    topic,
    role,
    position,
    intensityLevel,
    intensityGuidance,
    intensityHeading,
    intensityLabel,
    intensitySummary,
    intensityFullText,
    opponentMessage,
    previousResponseId,
    turnNumber,
    reasoningEffort: normalizeReasoningEffort(body.reasoningEffort),
    reasoningSummary: normalizeReasoningSummary(body.reasoningSummary),
    reasoningVerbosity: normalizeReasoningVerbosity(body.reasoningVerbosity),
    temperature: normalizeTemperature(body.temperature),
    maxTokens: normalizeMaxTokens(body.maxTokens),
    debateSessionId,
    model1Id,
    model2Id
  };
}

interface DebatePromptContext {
  messages: Array<{ role: string; content: string }>;
  intensityValue: string;
  intensityGuidance: string;
  intensityHeading: string;
  intensityLabel: string;
  intensityLevel: string;
  intensitySummary: string;
}

function formatOpponentQuote(message: string | null): string {
  const trimmed = message?.trim();
  if (!trimmed) {
    return "";
  }
  return `Opponent's latest statement:\n"""\n${trimmed}\n"""\n\n`;
}

function describeSupport(position: "FOR" | "AGAINST"): { verb: string; outcome: string } {
  if (position === "FOR") {
    return { verb: "support", outcome: "should be adopted" };
  }
  return { verb: "oppose", outcome: "should be rejected" };
}

function buildOpeningInstruction(payload: DebateStreamPayload, intensityHeading: string): string {
  const { verb } = describeSupport(payload.position);
  return `Present your opening argument following Robert's Rules of Order. Explain why the proposition "${payload.topic}" should ${verb}. Maintain the ${intensityHeading} adversarial guidance provided in the developer message.`;
}

function buildRebuttalInstruction(payload: DebateStreamPayload, intensityHeading: string): string {
  const { outcome } = describeSupport(payload.position);
  const opponentSection = formatOpponentQuote(payload.opponentMessage);
  return `${opponentSection}Deliver a rebuttal that:
1. Addresses your opponent's specific claims.
2. Refutes their arguments with evidence and logic.
3. Reinforces why the proposition "${payload.topic}" ${outcome}.
4. Maintains the ${intensityHeading} adversarial guidance provided in the developer message.`;
}

function buildPromptContext(
  payload: DebateStreamPayload,
  instructions: DebateInstructions | null,
): DebatePromptContext {
  const descriptor = getDebateIntensityDescriptor(instructions, payload.intensityLevel);
  const intensityLevel = String(payload.intensityLevel);
  const intensityHeading = payload.intensityHeading || descriptor?.heading || `Level ${intensityLevel}`;
  const intensityLabel = payload.intensityLabel || descriptor?.label || intensityHeading;
  const intensitySummary = payload.intensitySummary || descriptor?.summary || "";
  const descriptorGuidance = descriptor?.guidance?.trim() ?? "";
  const providedGuidance = payload.intensityGuidance || "";
  const intensityGuidance = providedGuidance || descriptorGuidance;
  const descriptorFullText = descriptor?.fullText ?? (descriptorGuidance ? `${intensityHeading}\n${descriptorGuidance}` : intensityHeading);
  const providedFullText = payload.intensityFullText || "";
  const intensityValue = providedFullText || descriptorFullText;

  const developerSections = [
    "You are engaged in a debate with another LLM. The debate follows standard parliamentary procedure. You are ethically obligated to provide the best defense for your position. Your opponent will attempt to sway you and the jury; you must stick to your position and convictions.",
  ];

  if (intensityGuidance) {
    developerSections.push(`Adversarial intensity guidance:\n${intensityGuidance}`);
  } else if (descriptorFullText) {
    developerSections.push(`Adversarial intensity guidance:\n${descriptorFullText}`);
  } else {
    developerSections.push(`Adversarial intensity level: ${intensityLevel}`);
  }

  const baseTemplate = instructions?.baseTemplate?.trim() ||
    `You are the {role} debater arguing {position} the proposition: "{topic}". Maintain the adversarial guidance provided: {intensity}.`;

  const systemMessage = formatDebateTemplate(baseTemplate, {
    role: payload.role,
    position: payload.position,
    topic: payload.topic,
    intensity: intensityValue,
    intensity_level: intensityLevel,
    intensity_label: intensityLabel,
    intensity_heading: intensityHeading,
    intensity_summary: intensitySummary,
    intensity_guidance: intensityGuidance,
  }).trim();

  const userMessage = payload.turnNumber <= 2
    ? buildOpeningInstruction(payload, intensityHeading)
    : buildRebuttalInstruction(payload, intensityHeading);

  return {
    messages: [
      { role: "developer", content: developerSections.join("\n\n") },
      { role: "system", content: systemMessage },
      { role: "user", content: userMessage },
    ],
    intensityValue,
    intensityGuidance,
    intensityHeading,
    intensityLabel,
    intensityLevel,
    intensitySummary,
  };
}

async function streamDebateTurn(harness: StreamHarness, payload: DebateStreamPayload): Promise<void> {
  try {
    harness.status("validating_session", undefined, {
      debateSessionId: payload.debateSessionId,
      turnNumber: payload.turnNumber
    });

    const debateSession = await storage.getDebateSession(payload.debateSessionId);
    if (!debateSession) {
      harness.error("Debate session not found", "SESSION_NOT_FOUND");
      return;
    }

    let actualPreviousResponseId = payload.previousResponseId ?? null;

    if (payload.turnNumber > 2) {
      const isModel1 = payload.modelId === debateSession.model1Id;
      const responseIds = (isModel1
        ? (debateSession.model1ResponseIds as string[])
        : (debateSession.model2ResponseIds as string[])) || [];
      actualPreviousResponseId = responseIds[responseIds.length - 1] || null;
    }

    const debateInstructions = loadDebateInstructions();
    const promptContext = buildPromptContext(payload, debateInstructions);
    const inputMessages = promptContext.messages;
    const promptVariables: Record<string, string> = {
      intensity: promptContext.intensityValue,
      intensity_level: promptContext.intensityLevel,
      intensity_label: promptContext.intensityLabel,
      intensity_heading: promptContext.intensityHeading,
      intensity_summary: promptContext.intensitySummary,
      intensity_guidance: promptContext.intensityGuidance,
      position: payload.position,
      topic: payload.topic,
      role: payload.role,
    };

    harness.status("resolving_provider", undefined, { modelId: payload.modelId });
    let provider;
    try {
      provider = getProviderForModel(payload.modelId);
    } catch (error) {
      console.error("Failed to resolve provider for debate stream:", error);
      harness.error("Provider not found for selected model", "PROVIDER_NOT_FOUND");
      return;
    }

    if (!provider.callModelStreaming) {
      harness.error("Streaming not supported for this provider", "STREAMING_NOT_SUPPORTED");
      return;
    }

    harness.status("provider_ready", undefined, { provider: provider.name });
    harness.status("stream_start", undefined, { provider: provider.name });

    await provider.callModelStreaming({
      modelId: payload.modelId,
      messages: inputMessages,
      previousResponseId: actualPreviousResponseId || undefined,
      temperature: payload.temperature,
      maxTokens: payload.maxTokens,
      reasoningConfig: {
        effort: payload.reasoningEffort,
        summary: payload.reasoningSummary,
        verbosity: payload.reasoningVerbosity
      },
      prompt: {
        ...STORED_DEBATE_PROMPT,
        variables: promptVariables,
      },
      onStatus: (phase, data) => {
        harness.status(phase, undefined, {
          provider: provider.name,
          ...(data ?? {})
        });
      },
      onReasoningChunk: (chunk: string) => {
        harness.pushReasoning(chunk);
      },
      onContentChunk: (chunk: string) => {
        harness.pushContent(chunk);
      },
      onJsonChunk: (chunk: unknown) => {
        harness.pushJsonChunk(chunk);
      },
      onComplete: async (responseId: string, tokenUsage: any, cost: any, extras) => {
        harness.status("persisting", undefined, { responseId });
        const finalContent = extras?.content ?? harness.getContent();
        const finalReasoning = extras?.reasoning ?? harness.getReasoning();
        const structuredOutput = extras?.structuredOutput ?? harness.getJsonChunks();

        try {
          const turnCostRaw = typeof cost?.total === "number" ? cost.total : Number(cost ?? 0);
          const turnCost = Number.isFinite(turnCostRaw) ? turnCostRaw : 0;
          await storage.updateDebateSession(payload.debateSessionId, {
            turn: payload.turnNumber,
            modelId: payload.modelId,
            content: finalContent,
            reasoning: finalReasoning,
            responseId,
            cost: turnCost,
            costBreakdown: cost,
            tokenUsage,
            structuredOutput,
            summary: finalReasoning
          });
        } catch (error) {
          console.error("Failed to save turn data:", error);
        }

        harness.complete({
          responseId,
          tokenUsage,
          cost,
          responseSummary: finalReasoning,
          metadata: {
            debateSessionId: payload.debateSessionId,
            turnNumber: payload.turnNumber,
            structuredOutput,
            promptVariables
          }
        });
      },
      onError: (error: Error) => {
        harness.error(error);
      }
    });
  } catch (error) {
    console.error("Debate stream error:", error);
    harness.error(error instanceof Error ? error : new Error("Unknown error"));
  }
}

router.get("/sessions", async (req, res) => {
  try {
    const sessions = await storage.listDebateSessions();

    const toIsoString = (value: unknown): string | undefined => {
      if (!value) {
        return undefined;
      }
      if (value instanceof Date) {
        return value.toISOString();
      }
      if (typeof value === "string") {
        const parsed = new Date(value);
        return Number.isNaN(parsed.getTime()) ? undefined : parsed.toISOString();
      }
      return undefined;
    };

    const summaries = sessions.map(session => {
      const turnHistory = Array.isArray(session.turnHistory) ? session.turnHistory : [];
      const totalCostValue = typeof session.totalCost === "number"
        ? session.totalCost
        : Number(session.totalCost ?? 0);
      const numericCost = Number.isFinite(totalCostValue) ? totalCostValue : 0;

      const payload: Record<string, unknown> = {
        id: session.id,
        topic: session.topicText,
        model1Id: session.model1Id,
        model2Id: session.model2Id,
        adversarialLevel: session.adversarialLevel,
        totalCost: numericCost,
        turnCount: turnHistory.length,
        createdAt: toIsoString(session.createdAt),
        updatedAt: toIsoString(session.updatedAt),
      };

      const jurySummary = (session as unknown as { jurySummary?: unknown }).jurySummary;
      if (jurySummary !== undefined && jurySummary !== null) {
        payload.jurySummary = jurySummary;
      }

      return payload;
    });

    res.json(summaries);
  } catch (error) {
    console.error("Failed to get debate sessions:", error);
    res.status(500).json({ error: "Failed to get debate sessions" });
  }
});

// POST /api/debate/session - Create new debate session
router.post("/session", async (req, res) => {
  try {
    const { topic, model1Id, model2Id, adversarialLevel } = req.body;

    if (!topic || !model1Id || !model2Id || adversarialLevel == null) {
      return res.status(400).json({ error: "Missing required fields" });
    }

    const debateSession = await storage.createDebateSession({
      topicText: topic,
      model1Id: model1Id,
      model2Id: model2Id,
      adversarialLevel: adversarialLevel,
      turnHistory: [],
      model1ResponseIds: [],
      model2ResponseIds: []
    });

    res.json({
      id: debateSession.id,
      topic: debateSession.topicText,
      model1Id: debateSession.model1Id,
      model2Id: debateSession.model2Id,
      adversarialLevel: debateSession.adversarialLevel,
      createdAt: debateSession.createdAt
    });
  } catch (error) {
    console.error("Failed to create debate session:", error);
    res.status(500).json({ error: "Failed to create debate session" });
  }
});

// GET /api/debate/session/:id - Get specific debate session
router.get("/session/:id", async (req, res) => {
  try {
    const { id } = req.params;
    const session = await storage.getDebateSession(id);

    if (!session) {
      return res.status(404).json({ error: "Debate session not found" });
    }

    res.json({
      id: session.id,
      topic: session.topicText,
      model1Id: session.model1Id,
      model2Id: session.model2Id,
      adversarialLevel: session.adversarialLevel,
      turnHistory: session.turnHistory,
      model1ResponseIds: session.model1ResponseIds,
      model2ResponseIds: session.model2ResponseIds,
      totalCost: session.totalCost,
      createdAt: session.createdAt,
      updatedAt: session.updatedAt
    });
  } catch (error) {
    console.error("Failed to get debate session:", error);
    res.status(500).json({ error: "Failed to get debate session" });
  }
});

router.post("/stream/init", async (req, res) => {
  if (!isStreamingEnabled()) {
    res.status(503).json({ error: "Streaming is disabled by configuration" });
    return;
  }

  try {
    const payload = await prepareStreamPayload(req.body);
    cleanupExpiredStreamSessions();

    const taskId = buildTaskId(payload);
    const modelKey = payload.modelId;
    const { sessionId, expiresAt } = streamSessionRegistry.createSession(taskId, modelKey, payload);

    res.json({
      sessionId,
      taskId,
      modelKey,
      debateSessionId: payload.debateSessionId,
      expiresAt: new Date(expiresAt).toISOString()
    });
  } catch (error) {
    const statusCode = error instanceof HttpError ? error.statusCode : 500;
    const message = error instanceof Error ? error.message : "Failed to initialize debate stream";
    if (!(error instanceof HttpError)) {
      console.error("Failed to initialize debate stream:", error);
    }
    res.status(statusCode).json({ error: message });
  }
});

router.get("/stream/:taskId/:modelKey/:sessionId", async (req, res) => {
  if (!isStreamingEnabled()) {
    res.status(503).json({ error: "Streaming is disabled by configuration" });
    return;
  }

  cleanupExpiredStreamSessions();

  const { taskId, modelKey, sessionId } = req.params;
  const sessionEntry = streamSessionRegistry.consumeSession(sessionId, { taskId, modelKey });

  if (!sessionEntry) {
    res.status(404).json({ error: "Stream session not found or expired" });
    return;
  }

  const manager = new SseStreamManager(res, {
    taskId,
    modelKey,
    sessionId
  });

  const harness = new StreamHarness(manager);
  harness.init({
    debateSessionId: sessionEntry.payload.debateSessionId,
    turnNumber: sessionEntry.payload.turnNumber,
    modelId: sessionEntry.payload.modelId,
    role: sessionEntry.payload.role
  });

  await streamDebateTurn(harness, sessionEntry.payload);
});

router.post("/stream", (_req, res) => {
  res.status(410).json({
    error: "Legacy debate stream endpoint removed",
    message:
      "Use POST /api/debate/stream/init followed by GET /api/debate/stream/:taskId/:modelKey/:sessionId"
  });
});

export { router as debateRoutes };<|MERGE_RESOLUTION|>--- conflicted
+++ resolved
@@ -1,11 +1,6 @@
 /*
-<<<<<<< HEAD
  * Author: gpt-5-codex
  * Date: 2025-10-22 01:19 UTC
-=======
- * Author: Claude Code using Sonnet 4.5
- * Date: 2025-10-21
->>>>>>> 33570e87
  * PURPOSE: Align debate streaming routes with the two-stage client contract, providing an init endpoint,
  *          SSE dispatcher, shared streaming logic, heartbeat keepalives, and resilient asset loading so
  *          modern React clients can consume Responses API streams without premature proxy disconnects while
